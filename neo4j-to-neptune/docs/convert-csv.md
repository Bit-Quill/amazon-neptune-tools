    NAME
            neo4j-to-neptune.sh convert-csv - Converts CSV file exported from Neo4j
            via 'apoc.export.csv.all' to Neptune Gremlin load data formatted CSV files,
            and optionally automates the bulk loading of the converted data into Amazon Neptune.

    SYNOPSIS
<<<<<<< HEAD
            neo4j-to-neptune.sh convert-csv [ --bucket-name <bucketName> ]
                    [ --bulk-load ] {-d | --dir} <outputDirectory>
                    {-i | --input} <inputFile> [ --iam-role-arn <iamRoleArn> ]
                    [ --infer-types ] [ --monitor ]
                    [ --neptune-endpoint <neptuneEndpoint> ]
=======
            neo4j-to-neptune.sh convert-csv {-d | --dir} <outputDirectory>
                    {-i | --input} <inputFile> 
                    [ --conversion-config <conversionConfigYAMLFile> ]
                    [ --infer-types ]
>>>>>>> 6a042e0e
                    [ --node-property-policy <multiValuedNodePropertyPolicy> ]
                    [ --parallelism <parallelism> ]
                    [ --relationship-property-policy <multiValuedRelationshipPropertyPolicy> ]
                    [ --s3-prefix <s3Prefix> ]
                    [ --semi-colon-replacement <semiColonReplacement> ]

    OPTIONS
            --bucket-name <bucketName>
                S3 bucket name for CSV files to be stored

                This option may occur a maximum of 1 times


                This option is required if any of the following options are
                specified: --bulk-load


            --bulk-load
                Enable bulk load to Neptune. If true, the output will be uploaded
                to S3 and loaded into Neptune using the bulk loader (default:
                false)

                This option may occur a maximum of 1 times


            -d <outputDirectory>, --dir <outputDirectory>
                Root directory for output

                This option may occur a maximum of 1 times


                This options value must be a path to a directory. The provided path
                must be readable and writable.


            -i <inputFile>, --input <inputFile>
                Path to Neo4j CSV file

                This option may occur a maximum of 1 times


                This options value must be a path to a file. The provided path must
                exist on the file system. The provided path must be readable and
                writable.
<<<<<<< HEAD


            --iam-role-arn <iamRoleArn>
                IAM role ARN for Neptune bulk loading

                This option may occur a maximum of 1 times


                This option is required if any of the following options are
                specified: --bulk-load


=======
    
            --conversion-config <conversionConfigYAMLFile>
                Path to conversion configuration YAML file
    
                This option may occur a maximum of 1 times
    
    
                This options value must be a path to a file. The provided path must
                exist on the file system. The provided path must be readable.
    
>>>>>>> 6a042e0e
            --infer-types
                Infer data types for CSV column headings

                This option may occur a maximum of 1 times


            --monitor
                Monitor Neptune bulk load progress until completion (default: true)

                This option may occur a maximum of 1 times


            --neptune-endpoint <neptuneEndpoint>
                Neptune cluster endpoint. Example:
                my-neptune-cluster.cluster-abc123.<region>.neptune.amazonaws.com

                This option may occur a maximum of 1 times


                This option is required if any of the following options are
                specified: --bulk-load


            --node-property-policy <multiValuedNodePropertyPolicy>
                Conversion policy for multi-valued node properties (default,
                'PutInSetIgnoringDuplicates')

                This options value is restricted to the following set of values:
                    LeaveAsString
                    Halt
                    PutInSetIgnoringDuplicates
                    PutInSetButHaltIfDuplicates

                This option may occur a maximum of 1 times


            --parallelism <parallelism>
                Parallelism level for Neptune bulk loading (default: OVERSUBSCRIBE)

                This options value is restricted to the following set of values:
                    LOW
                    MEDIUM
                    HIGH
                    OVERSUBSCRIBE

                This option may occur a maximum of 1 times


            --relationship-property-policy <multiValuedRelationshipPropertyPolicy>
                Conversion policy for multi-valued relationship properties
                (default, 'LeaveAsString')

                This options value is restricted to the following set of values:
                    LeaveAsString
                    Halt

                This option may occur a maximum of 1 times


            --s3-prefix <s3Prefix>
                S3 prefix for uploaded file (default: neptune)

                This option may occur a maximum of 1 times


            --semi-colon-replacement <semiColonReplacement>
                Replacement for semi-colon character in multi-value string
                properties (default, ' ')

                This option may occur a maximum of 1 times


                This options value must match the regular expression '^[^;]*$'.
                Replacement string cannot contain a semi-colon.<|MERGE_RESOLUTION|>--- conflicted
+++ resolved
@@ -4,18 +4,12 @@
             and optionally automates the bulk loading of the converted data into Amazon Neptune.
 
     SYNOPSIS
-<<<<<<< HEAD
             neo4j-to-neptune.sh convert-csv [ --bucket-name <bucketName> ]
                     [ --bulk-load ] {-d | --dir} <outputDirectory>
+                    [ --conversion-config <conversionConfigYAMLFile> ]
                     {-i | --input} <inputFile> [ --iam-role-arn <iamRoleArn> ]
                     [ --infer-types ] [ --monitor ]
                     [ --neptune-endpoint <neptuneEndpoint> ]
-=======
-            neo4j-to-neptune.sh convert-csv {-d | --dir} <outputDirectory>
-                    {-i | --input} <inputFile> 
-                    [ --conversion-config <conversionConfigYAMLFile> ]
-                    [ --infer-types ]
->>>>>>> 6a042e0e
                     [ --node-property-policy <multiValuedNodePropertyPolicy> ]
                     [ --parallelism <parallelism> ]
                     [ --relationship-property-policy <multiValuedRelationshipPropertyPolicy> ]
@@ -39,6 +33,16 @@
                 false)
 
                 This option may occur a maximum of 1 times
+                
+           
+           --conversion-config <conversionConfigYAMLFile>
+                Path to conversion configuration YAML file
+    
+                This option may occur a maximum of 1 times
+    
+    
+                This options value must be a path to a file. The provided path must
+                exist on the file system. The provided path must be readable.
 
 
             -d <outputDirectory>, --dir <outputDirectory>
@@ -59,8 +63,6 @@
 
                 This options value must be a path to a file. The provided path must
                 exist on the file system. The provided path must be readable and
-                writable.
-<<<<<<< HEAD
 
 
             --iam-role-arn <iamRoleArn>
@@ -72,19 +74,8 @@
                 This option is required if any of the following options are
                 specified: --bulk-load
 
-
-=======
-    
-            --conversion-config <conversionConfigYAMLFile>
-                Path to conversion configuration YAML file
-    
-                This option may occur a maximum of 1 times
     
     
-                This options value must be a path to a file. The provided path must
-                exist on the file system. The provided path must be readable.
-    
->>>>>>> 6a042e0e
             --infer-types
                 Infer data types for CSV column headings
 
